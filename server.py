from mcp.server.fastmcp import FastMCP
from typing import List, Any
from utils.websocket_manager import WebSocketManager
from msgs.geometry_msgs import Twist
from msgs.sensor_msgs import Image, JointState, LaserScan
from msgs.irobot_create_msgs import AudioNoteVector, LightringLeds, DockStatus
from msgs.turtlebot4_msgs import UserButton, UserLed
from msgs.nav_msgs import Odometry

<<<<<<< HEAD
ROBOT_ID = "14"  # Replace with your robot ID
URL = "wss://robohub.eng.uwaterloo.ca/uwbot-" + ROBOT_ID + "-rosbridge/"  # Replace with your rosbridge server IP address
=======
# Function to load configuration
def load_config(config_path="config.json"):
    try:
        with open(config_path, 'r') as f:
            config = json.load(f)
        return config
    except FileNotFoundError:
        print(f"Configuration file not found at {config_path}. Using default values.")
        return {} # Return empty dict to use defaults
    except json.JSONDecodeError:
        print(f"Error decoding JSON from {config_path}. Using default values.")
        return {}

# Load configuration
config = load_config()

# Use configuration values or defaults
LOCAL_IP = config.get("LOCAL_IP", "127.0.0.1")
ROBOT_ID = config.get("ROBOT_ID", "12")
ROSBRIDGE_URL_BASE = config.get("ROSBRIDGE_URL_BASE", "wss://robohub.eng.uwaterloo.ca/uwbot-")
ROSBRIDGE_URL_SUFFIX = config.get("ROSBRIDGE_URL_SUFFIX", "-rosbridge/")

URL = ROSBRIDGE_URL_BASE + ROBOT_ID + ROSBRIDGE_URL_SUFFIX
>>>>>>> ad4c962d

mcp = FastMCP("ros-mcp-server")
ws_manager = WebSocketManager(URL)
twist = Twist(ws_manager, topic="/cmd_vel")
image = Image(ws_manager, topic="/oakd/rgb/image_raw")
jointstate = JointState(ws_manager, topic="/joint_states")
laserscan = LaserScan(ws_manager, topic="/scan")
audio = AudioNoteVector(ws_manager, topic="/cmd_audio")
lightring = LightringLeds(ws_manager, topic="/cmd_lightring")
dockstatus = DockStatus(ws_manager, topic="/dock_status")
userbutton = UserButton(ws_manager, topic="/hmi/buttons")
userled = UserLed(ws_manager, topic="/hmi/led")
odometry = Odometry(ws_manager, topic="/odom")


@mcp.tool()
def get_topics():
    topic_info = ws_manager.get_topics()
    ws_manager.close()

    if topic_info:
        topics, types = zip(*topic_info)
        return {"topics": list(topics), "types": list(types)}
    else:
        return "No topics found"


@mcp.tool()
def pub_twist(linear: List[Any], angular: List[Any]):
    msg = twist.publish(linear, angular)
    ws_manager.close()

    if msg is not None:
        return "Twist message published successfully"
    else:
        return "No message published"


@mcp.tool()
def pub_twist_seq(linear: List[Any], angular: List[Any], duration: List[Any]):
    twist.publish_sequence(linear, angular, duration)


@mcp.tool()
def sub_image():
    msg = image.subscribe()
    ws_manager.close()

    if msg is not None:
        return "Image data received and downloaded successfully"
    else:
        return "No image data received"


@mcp.tool()
<<<<<<< HEAD
def get_image_base64():
    """Get image as base64 string for direct display in chat"""
    img_base64 = image.get_base64_image()
    ws_manager.close()
    
    if img_base64 is not None:
        return {
            "image_data": img_base64,
            "format": "data:image/png;base64," + img_base64,
            "message": "Image captured successfully"
        }
    else:
        return "No image data received"

@mcp.tool()
def pub_jointstate(name: list[str], position: list[float], velocity: list[float], effort: list[float]):
=======
def pub_jointstate(
    name: list[str], position: list[float], velocity: list[float], effort: list[float]
):
>>>>>>> ad4c962d
    msg = jointstate.publish(name, position, velocity, effort)
    ws_manager.close()
    if msg is not None:
        return "JointState message published successfully"
    else:
        return "No message published"


@mcp.tool()
def sub_jointstate():
    msg = jointstate.subscribe()
    ws_manager.close()
    if msg is not None:
        return msg
    else:
        return "No JointState data received"

<<<<<<< HEAD
@mcp.tool()
def get_scan_data():
    scan_data = laserscan.subscribe()
    ws_manager.close()
    
    if scan_data is not None:
        return scan_data
    else:
        return "No laser scan data received"

@mcp.tool()
def play_audio(notes: List[Any], append: bool = False):
    msg = audio.publish(notes, append)
    ws_manager.close()
    
    if msg is not None:
        return "Audio command published successfully"
    else:
        return "No message published"

@mcp.tool()
def set_lightring(leds: List[Any]):
    msg = lightring.publish(leds)
    ws_manager.close()
    
    if msg is not None:
        return "Lightring command published successfully"
    else:
        return "No message published"

@mcp.tool()
def get_dock_status():
    status = dockstatus.subscribe()
    ws_manager.close()
    
    if status is not None:
        return status
    else:
        return "No dock status data received"

@mcp.tool()
def get_button_state():
    state = userbutton.subscribe()
    ws_manager.close()
    
    if state is not None:
        return state
    else:
        return "No button state data received"

@mcp.tool()
def set_user_led(led: int, color: int, blink_period: float, duty_cycle: float):
    msg = userled.publish(led, color, blink_period, duty_cycle)
    ws_manager.close()
    
    if msg is not None:
        return "User LED command published successfully"
    else:
        return "No message published"

@mcp.tool()
def get_odometry_data():
    odom_data = odometry.subscribe()
    ws_manager.close()
    
    if odom_data is not None:
        return odom_data
    else:
        return "No odometry data received"
=======
>>>>>>> ad4c962d

if __name__ == "__main__":
    mcp.run(transport="streamable-http")<|MERGE_RESOLUTION|>--- conflicted
+++ resolved
@@ -7,10 +7,6 @@
 from msgs.turtlebot4_msgs import UserButton, UserLed
 from msgs.nav_msgs import Odometry
 
-<<<<<<< HEAD
-ROBOT_ID = "14"  # Replace with your robot ID
-URL = "wss://robohub.eng.uwaterloo.ca/uwbot-" + ROBOT_ID + "-rosbridge/"  # Replace with your rosbridge server IP address
-=======
 # Function to load configuration
 def load_config(config_path="config.json"):
     try:
@@ -34,7 +30,6 @@
 ROSBRIDGE_URL_SUFFIX = config.get("ROSBRIDGE_URL_SUFFIX", "-rosbridge/")
 
 URL = ROSBRIDGE_URL_BASE + ROBOT_ID + ROSBRIDGE_URL_SUFFIX
->>>>>>> ad4c962d
 
 mcp = FastMCP("ros-mcp-server")
 ws_manager = WebSocketManager(URL)
@@ -49,7 +44,6 @@
 userled = UserLed(ws_manager, topic="/hmi/led")
 odometry = Odometry(ws_manager, topic="/odom")
 
-
 @mcp.tool()
 def get_topics():
     topic_info = ws_manager.get_topics()
@@ -61,7 +55,6 @@
     else:
         return "No topics found"
 
-
 @mcp.tool()
 def pub_twist(linear: List[Any], angular: List[Any]):
     msg = twist.publish(linear, angular)
@@ -72,11 +65,9 @@
     else:
         return "No message published"
 
-
 @mcp.tool()
 def pub_twist_seq(linear: List[Any], angular: List[Any], duration: List[Any]):
     twist.publish_sequence(linear, angular, duration)
-
 
 @mcp.tool()
 def sub_image():
@@ -88,9 +79,7 @@
     else:
         return "No image data received"
 
-
 @mcp.tool()
-<<<<<<< HEAD
 def get_image_base64():
     """Get image as base64 string for direct display in chat"""
     img_base64 = image.get_base64_image()
@@ -107,18 +96,12 @@
 
 @mcp.tool()
 def pub_jointstate(name: list[str], position: list[float], velocity: list[float], effort: list[float]):
-=======
-def pub_jointstate(
-    name: list[str], position: list[float], velocity: list[float], effort: list[float]
-):
->>>>>>> ad4c962d
     msg = jointstate.publish(name, position, velocity, effort)
     ws_manager.close()
     if msg is not None:
         return "JointState message published successfully"
     else:
         return "No message published"
-
 
 @mcp.tool()
 def sub_jointstate():
@@ -128,8 +111,7 @@
         return msg
     else:
         return "No JointState data received"
-
-<<<<<<< HEAD
+      
 @mcp.tool()
 def get_scan_data():
     scan_data = laserscan.subscribe()
@@ -199,8 +181,6 @@
         return odom_data
     else:
         return "No odometry data received"
-=======
->>>>>>> ad4c962d
 
 if __name__ == "__main__":
     mcp.run(transport="streamable-http")